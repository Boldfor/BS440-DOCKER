--- conflicted
+++ resolved
@@ -4,11 +4,7 @@
     network_mode: host  # Required for Bluetooth access
     privileged: true    # Required for Bluetooth access
     volumes:
-<<<<<<< HEAD
       - ./config:/app/config  # Mount a directory instead of a single file
-=======
-      - ./BS440.ini:/app/BS440.ini:ro  # Added read-only flag and ensure BS440.ini is a file, not a directory
->>>>>>> c8584bdd
       - /var/run/dbus:/var/run/dbus
       - /var/run/bluetooth:/var/run/bluetooth
     devices:
